--- conflicted
+++ resolved
@@ -18,20 +18,15 @@
 
 use count_to_non_zero::*;
 use ff::{Field, PrimeField};
-use halo2_proofs::arithmetic::{best_multiexp, CurveAffine};
+use halo2_proofs::{
+    arithmetic::{best_multiexp, CurveAffine},
+    halo2curves::ff,
+};
 use itertools::Itertools;
 use rayon::prelude::*;
 use serde::Serialize;
 use some_to_err::*;
-<<<<<<< HEAD
-use tracing::{debug, error, info, instrument, warn};
-
-use ff::{Field, PrimeField};
-use halo2_proofs::arithmetic::{best_multiexp, CurveAffine};
-use halo2_proofs::halo2curves::ff;
-=======
 use tracing::{debug, error, info, info_span, instrument, warn};
->>>>>>> b878fb20
 
 use crate::{
     commitment::CommitmentKey,
@@ -992,17 +987,13 @@
     pub mod poseidon_circuit {
         use std::{array, marker::PhantomData};
 
-<<<<<<< HEAD
-        use crate::ff::{FromUniformBytes, PrimeFieldBits};
-=======
-        use ff::{FromUniformBytes, PrimeFieldBits};
         use halo2_proofs::{
             circuit::{Layouter, SimpleFloorPlanner, Value},
             plonk::{Circuit, ConstraintSystem},
         };
->>>>>>> b878fb20
 
         use crate::{
+            ff::{FromUniformBytes, PrimeFieldBits},
             main_gate::{MainGate, MainGateConfig, RegionCtx, WrapValue},
             poseidon::{poseidon_circuit::PoseidonChip, Spec},
         };
@@ -1073,11 +1064,10 @@
         }
     }
 
-    use crate::ff::Field as _Field;
-    use crate::halo2curves::{bn256, CurveAffine};
-
     use crate::{
         commitment::CommitmentKey,
+        ff::Field as _Field,
+        halo2curves::{bn256, CurveAffine},
         plonk::PlonkTrace,
         poseidon::{
             random_oracle::{self, ROTrait},
