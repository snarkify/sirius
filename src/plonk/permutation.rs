//! Adapted from halo2/halo2_proofs/src/plonk/permutation/keygen.rs
use halo2_proofs::{
    halo2curves::ff::PrimeField,
    plonk::{permutation::Argument, Any, Column, ConstraintSystem, Error},
};
use serde::{Serialize, Serializer};
use tracing::*;

use super::util;
use crate::polynomial::sparse::SparseMatrix;

#[derive(Clone, Debug, PartialEq, Eq)]
pub struct Assembly {
    /// Columns that participate on the copy permutation argument.
    columns: Vec<Column<Any>>,
    /// Mapping of the actual copies done.
    pub(crate) mapping: Vec<Vec<(usize, usize)>>,
    /// Some aux data used to swap positions directly when sorting.
    aux: Vec<Vec<(usize, usize)>>,
    /// More aux data
    sizes: Vec<Vec<usize>>,
}

impl Assembly {
    /// n is the number of rows in one column
    pub(crate) fn new(n: usize, p: &Argument) -> Self {
        // Initialize the copy vector to keep track of copy constraints in all
        // the permutation arguments.
        let mut columns = Vec::with_capacity(p.columns.len() * n);
        for i in 0..p.columns.len() {
            // Computes [(i, 0), (i, 1), ..., (i, n - 1)]
            columns.push((0..n).map(|j| (i, j)).collect());
        }

        // Before any equality constraints are applied, every cell in the permutation is
        // in a 1-cycle; therefore mapping and aux are identical, because every cell is
        // its own distinguished element.
        Assembly {
            columns: p.columns.clone(),
            mapping: columns.clone(),
            aux: columns,
            sizes: vec![vec![1usize; n]; p.columns.len()],
        }
    }

    pub(crate) fn copy(
        &mut self,
        left_column: Column<Any>,
        left_row: usize,
        right_column: Column<Any>,
        right_row: usize,
    ) -> Result<(), Error> {
        let left_column = self
            .columns
            .iter()
            .position(|c| c == &left_column)
            .ok_or(Error::ColumnNotInPermutation(left_column))?;
        let right_column = self
            .columns
            .iter()
            .position(|c| c == &right_column)
            .ok_or(Error::ColumnNotInPermutation(right_column))?;

        // Check bounds
        if left_row >= self.mapping[left_column].len()
            || right_row >= self.mapping[right_column].len()
        {
            error!("(left_column, left_row)=({left_column}, {left_row}), (right_column, right_row)=({right_column}, {right_row}). left_row or right_row in the copy contraint exceed maximum length");
            return Err(Error::BoundsFailure);
        }

        // See https://zcash.github.io/halo2/design/proving-system/permutation.html for a description of this algorithm.
        let mut left_cycle = self.aux[left_column][left_row];
        let mut right_cycle = self.aux[right_column][right_row];

        // If left and right are in the same cycle, do nothing.
        if left_cycle == right_cycle {
            return Ok(());
        }

        if self.sizes[left_cycle.0][left_cycle.1] < self.sizes[right_cycle.0][right_cycle.1] {
            std::mem::swap(&mut left_cycle, &mut right_cycle);
        }

        // Merge the right cycle into the left one.
        self.sizes[left_cycle.0][left_cycle.1] += self.sizes[right_cycle.0][right_cycle.1];
        let mut i = right_cycle;
        loop {
            self.aux[i.0][i.1] = left_cycle;
            i = self.mapping[i.0][i.1];
            if i == right_cycle {
                break;
            }
        }

        let tmp = self.mapping[left_column][left_row];
        self.mapping[left_column][left_row] = self.mapping[right_column][right_row];
        self.mapping[right_column][right_row] = tmp;

        Ok(())
    }
}

#[derive(Clone, PartialEq, Default)]
pub(crate) struct PermutationData {
    columns: Box<[Column<Any>]>,
    mapping: Box<[Vec<(usize, usize)>]>,
}

impl PermutationData {
    pub fn new<F: PrimeField>(cs: &ConstraintSystem<F>, perm_assembly: &Assembly) -> Self {
        Self {
            columns: cs.permutation().get_columns().into_boxed_slice(),
            mapping: perm_assembly.mapping.clone().into_boxed_slice(),
        }
    }

    pub fn matrix<F: PrimeField>(
        &self,
        k_table_size: usize,
        num_io: &[usize],
        num_advice_columns: usize,
    ) -> SparseMatrix<F> {
        util::construct_permutation_matrix(
            k_table_size,
            num_io,
            &self.columns,
            num_advice_columns,
            &self.mapping,
        )
    }
<<<<<<< HEAD
=======

    #[instrument(level = "debug", skip_all)]
    /// Removes copy constraints for specific instance columns from the permutation mapping.
    ///
    /// # Parameters
    ///
    /// - `instance_columns_to_remove`: An iterator over the indices of instance columns
    ///   for which copy constraints need to be removed.
    ///
    /// # Returns
    ///
    /// A new `PermutationData` object with the specified copy constraints removed.
    ///
    /// # Algorithm
    ///
    /// 1. Identify the indices of all instance columns in the permutation and collect them in `instance_columns`.
    /// 2. Filter out and sort the indices to be removed that match the instance columns into `columns_to_remove_set`.
    /// 3. Iterate through each column in the permutation:
    ///    - If the column is in `columns_to_remove_set`:
    ///      - Reset its permutation by setting each of its mapping cells to the identity (i.e., `(column_index, row_index)`).
    ///    - Otherwise, for each row in the column:
    ///      - Traverse the cycle starting from the current cell. If a cycle includes a row in the columns to remove, bypass that row.
    ///      - Update the mapping to link directly to the next cell in the cycle that is not in the columns to remove.
    /// 4. Return the updated `PermutationData` object.
    pub(crate) fn rm_copy_constraints(
        mut self,
        instance_columns_to_remove: impl Iterator<Item = usize>,
    ) -> Self {
        let instance_columns = self
            .columns
            .iter()
            .filter(|column| column.column_type().eq(&Any::Instance))
            .map(|column| column.index())
            .collect::<Box<[_]>>();

        let mut columns_to_remove_set = instance_columns_to_remove
            .filter(|index| instance_columns.binary_search(index).is_ok())
            .collect::<Box<[_]>>();

        columns_to_remove_set.sort();

        for (column_index, column) in self.columns.iter().enumerate() {
            if columns_to_remove_set.binary_search(&column.index()).is_ok() {
                debug!("completely clearing all permutations for column {column:?}");
                for (row_index, mapping_cell) in self.mapping[column_index].iter_mut().enumerate() {
                    *mapping_cell = (column_index, row_index);
                }
            } else {
                let row_count = self.mapping[column_index].len();

                for row_index in 0..row_count {
                    let (mut next_i, mut next_j) = self.mapping[column_index][row_index];

                    let start = (column_index, row_index);
                    while (next_i, next_j) != start
                        && columns_to_remove_set
                            .binary_search(&self.columns[next_i].index())
                            .is_ok()
                    {
                        (next_i, next_j) = if (next_i, next_j) == self.mapping[next_i][next_j] {
                            start
                        } else {
                            self.mapping[next_i][next_j]
                        };
                    }

                    self.mapping[column_index][row_index] = (next_i, next_j);
                }
            }
        }

        self
    }
>>>>>>> 791eb2cb
}

impl Serialize for PermutationData {
    fn serialize<S>(&self, serializer: S) -> Result<S::Ok, S::Error>
    where
        S: Serializer,
    {
        use serde::ser::SerializeStruct;

        let mut state = serializer.serialize_struct("Assembly", 4)?;

        #[derive(Serialize)]
        struct ColumnWrapper {
            index: usize,
            column_type: u16,
        }

        impl From<Column<Any>> for ColumnWrapper {
            fn from(value: Column<Any>) -> Self {
                Self {
                    index: value.index(),
                    column_type: match value.column_type() {
                        Any::Instance => 0,
                        Any::Fixed => 1,
                        Any::Advice(advice) => 2 + advice.phase() as u16,
                    },
                }
            }
        }

        state.serialize_field(
            "columns",
            &self
                .columns
                .iter()
                .cloned()
                .map(ColumnWrapper::from)
                .collect::<Box<[_]>>(),
        )?;
        state.serialize_field("perm_assembly", &self.mapping)?;

        state.end()
    }
}<|MERGE_RESOLUTION|>--- conflicted
+++ resolved
@@ -129,8 +129,6 @@
             &self.mapping,
         )
     }
-<<<<<<< HEAD
-=======
 
     #[instrument(level = "debug", skip_all)]
     /// Removes copy constraints for specific instance columns from the permutation mapping.
@@ -204,7 +202,6 @@
 
         self
     }
->>>>>>> 791eb2cb
 }
 
 impl Serialize for PermutationData {
