use std::ops;

<<<<<<< HEAD
use ff::FromUniformBytes;
use halo2_proofs::halo2curves::ff;
=======
>>>>>>> 3fff6764
use serde::Serialize;

use crate::ff::{FromUniformBytes, PrimeField};

#[derive(Clone, Debug)]
pub struct Spec<F: PrimeField, const T: usize, const RATE: usize>(pub poseidon::Spec<F, T, RATE>);

impl<F: PrimeField, const T: usize, const RATE: usize> Spec<F, T, RATE>
where
    F: FromUniformBytes<64>,
{
    pub fn new(r_f: usize, r_p: usize) -> Self {
        Self(poseidon::Spec::new(r_f, r_p))
    }
}

impl<F: PrimeField, const T: usize, const RATE: usize> ops::Deref for Spec<F, T, RATE> {
    type Target = poseidon::Spec<F, T, RATE>;
    fn deref(&self) -> &Self::Target {
        &self.0
    }
}

impl<F: Serialize + PrimeField, const T: usize, const RATE: usize> Serialize for Spec<F, T, RATE> {
    fn serialize<S>(&self, serializer: S) -> Result<S::Ok, S::Error>
    where
        S: serde::ser::Serializer,
    {
        #[derive(Serialize)]
        struct SerializableArray<F: Serialize, const T: usize>(
            #[serde(with = "serde_arrays")] [F; T],
        );

        #[derive(Serialize)]
        struct SerializableMDSMatrix<F: Serialize, const T: usize, const RATE: usize> {
            #[serde(with = "serde_arrays")]
            rows: [SerializableArray<F, T>; T],
        }

        #[derive(Serialize)]
        struct SerializableSparseMDSMatrix<F: Serialize, const T: usize, const RATE: usize> {
            row: SerializableArray<F, T>,
            col_hat: SerializableArray<F, RATE>,
        }

        #[derive(Serialize)]
        struct SerializableMDSMatrices<F: Serialize, const T: usize, const RATE: usize> {
            mds: SerializableMDSMatrix<F, T, RATE>,
            pre_sparse_mds: SerializableMDSMatrix<F, T, RATE>,
            sparse_matrices: Box<[SerializableSparseMDSMatrix<F, T, RATE>]>,
        }

        #[derive(Serialize)]
        struct SerializableOptimizedConstants<F: Serialize, const T: usize> {
            start: Box<[SerializableArray<F, T>]>,
            partial: Box<[F]>,
            end: Box<[SerializableArray<F, T>]>,
        }
        // Create a struct to hold serializable representations of Spec fields
        #[derive(Serialize)]
        struct SerializableSpec<F: Serialize, const T: usize, const RATE: usize> {
            r_f: usize,
            mds_matrices: SerializableMDSMatrices<F, T, RATE>,
            constants: SerializableOptimizedConstants<F, T>,
        }

        let poseidon_spec = &self.0;
        let r_f = poseidon_spec.r_f();
        let mds_rows = poseidon_spec.mds_matrices().mds().rows();

        let mds = SerializableMDSMatrix {
            rows: mds_rows.map(SerializableArray),
        };

        let pre_sparse_mds = SerializableMDSMatrix {
            rows: poseidon_spec
                .mds_matrices()
                .pre_sparse_mds()
                .rows()
                .map(|m| SerializableArray(m)),
        };

        let mds_matrices = SerializableMDSMatrices {
            mds,
            pre_sparse_mds,
            sparse_matrices: poseidon_spec
                .mds_matrices()
                .sparse_matrices()
                .iter()
                .map(|sparse_matrix| SerializableSparseMDSMatrix {
                    row: SerializableArray(*sparse_matrix.row()),
                    col_hat: SerializableArray(*sparse_matrix.col_hat()),
                })
                .collect::<Box<[_]>>(),
        };

        let constants = SerializableOptimizedConstants {
            start: poseidon_spec
                .constants()
                .start()
                .iter()
                .copied()
                .map(SerializableArray)
                .collect(),
            partial: poseidon_spec
                .constants()
                .partial()
                .iter()
                .copied()
                .collect(),
            end: poseidon_spec
                .constants()
                .end()
                .iter()
                .copied()
                .map(SerializableArray)
                .collect(),
        };

        SerializableSpec {
            r_f,
            mds_matrices,
            constants,
        }
        .serialize(serializer)
    }
}

#[cfg(test)]
mod tests {
<<<<<<< HEAD
    use crate::halo2curves::bn256::Fq;
=======
>>>>>>> 3fff6764
    use tracing_test::traced_test;

    use super::*;
    use crate::halo2curves::bn256::Fr;

    #[traced_test]
    #[test]
    fn just_serialize() {
<<<<<<< HEAD
        let spec = Spec::<Fq, 10, 9>::new(10, 10);
=======
        let spec = Spec::<Fr, 10, 9>::new(10, 10);
>>>>>>> 3fff6764
        bincode::serialize(&spec).unwrap();
    }
}<|MERGE_RESOLUTION|>--- conflicted
+++ resolved
@@ -1,10 +1,5 @@
 use std::ops;
 
-<<<<<<< HEAD
-use ff::FromUniformBytes;
-use halo2_proofs::halo2curves::ff;
-=======
->>>>>>> 3fff6764
 use serde::Serialize;
 
 use crate::ff::{FromUniformBytes, PrimeField};
@@ -135,10 +130,6 @@
 
 #[cfg(test)]
 mod tests {
-<<<<<<< HEAD
-    use crate::halo2curves::bn256::Fq;
-=======
->>>>>>> 3fff6764
     use tracing_test::traced_test;
 
     use super::*;
@@ -147,11 +138,7 @@
     #[traced_test]
     #[test]
     fn just_serialize() {
-<<<<<<< HEAD
-        let spec = Spec::<Fq, 10, 9>::new(10, 10);
-=======
         let spec = Spec::<Fr, 10, 9>::new(10, 10);
->>>>>>> 3fff6764
         bincode::serialize(&spec).unwrap();
     }
 }