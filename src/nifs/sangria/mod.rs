--- conflicted
+++ resolved
@@ -559,13 +559,8 @@
 {
     fn get_consistency_markers(&self) -> [C::ScalarExt; MARKERS] {
         match self.instances.first() {
-<<<<<<< HEAD
-            Some(instance) if instance.len() == 2 => instance.clone().try_into().unwrap(),
+            Some(instance) if instance.len() == MARKERS => instance.clone().try_into().unwrap(),
             _ => unreachable!("folded plonk instance always have markers"),
-=======
-            Some(instance) if instance.len() == MARKERS => instance.clone().try_into().unwrap(),
-            _ => unreachable!("folded plonk instancce always have markers"),
->>>>>>> 6dacf746
         }
     }
 }
