--- conflicted
+++ resolved
@@ -8,11 +8,8 @@
 
 # Introduction
 
-<<<<<<< HEAD
-Sirius is an open-source plonkish folding framework for Incrementally Verifiable Computation [[IVC](https://iacr.org/archive/tcc2008/49480001/49480001.pdf)]. 
-=======
 Sirius is an open-source **Plonkish Folding Framework** for Incrementally Verifiable Computation [[IVC](https://iacr.org/archive/tcc2008/49480001/49480001.pdf)]. 
->>>>>>> b6c6c8d5
+
 
 <p align="center">
 <img width="500" alt="fig1" src="https://github.com/snarkify/sirius/assets/3767044/5adba269-ec82-45e2-9b05-427a05104553">
@@ -26,17 +23,11 @@
 The `Sirius` folding framework is designed with a three-tiered architecture.
 
 <p align="center">
-<<<<<<< HEAD
+
 <img width="800" alt="fig2" src="https://github.com/snarkify/sirius/assets/3767044/8b541467-e80e-4ec5-95c3-49a35d2732d8">
 </p>
 
-- **Frontend Layer**: This layer serves as the interface for various constraint systems. It's engineered to allow developers to work with their preferred constraint systems. User-defined circuits and witness data are converted into an intermediate representation format defined by the folding scheme. Our current implementation follows the _Special-sound interactive protocol_ [[SPS](https://eprint.iacr.org/2023/620)]. An alternative scheme would be the _Customizable Constraint Systems protocol_ [[CCS](https://eprint.iacr.org/2023/552)]. 
-=======
-<img width="800" alt="fig2" src="https://github.com/snarkify/sirius/assets/3767044/c258e9e4-2ca0-4c7a-b153-5e7a98e5292f">
-</p>
-
 - **Frontend Layer**: This layer serves as the interface of the constraint system. User-defined circuits and witness data are converted into an intermediate representation format defined by the folding scheme. Our current implementation follows the _special-sound interactive protocol_ (SPS) from [Protostar](https://eprint.iacr.org/2023/620). An alternative scheme would be the _Customizable Constraint Systems protocol_ ([CCS](https://eprint.iacr.org/2023/552)). 
->>>>>>> b6c6c8d5
 - **Folding Scheme Layer**: At the heart of the framework are the folding schemes IVC that accumulate the computations of multiple steps. At each step, the prover first calculates the instance-witness pairs from the previous step and folds them into the accumulator, then computes the cross terms and error vector for the folded instance-witness pairs. An IVC circuit then takes the outputs from the prover and performs the following steps: apply the step function `F`, fold the previous step's instance into the accumulator instance, and verify the inputs of the IVC circuit.
 - **Backend Layer**: The backend leverages Polynomial Interactive Oracle Proofs (PIOP) and Polynomial Commitment Schemes (PCS) to generate zkSNARKs for succinct and zero-knowledge verification. Polynomial relation checks of the IVC decider are converted to the _multivariate sum-check protocol_. The evaluation phase of the sum-check protocol depends on the polynomial commitment scheme (PCS) we choose, e.g. [Hyrax](https://eprint.iacr.org/2017/1132.pdf). It is worth noting that when the polynomials are sparse, we can use the Spark compiler from [Spartan](https://eprint.iacr.org/2019/550) to handle them efficiently. 
 
